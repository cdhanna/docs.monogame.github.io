--- conflicted
+++ resolved
@@ -155,34 +155,30 @@
           - name: "26: Publishing Your Game to itch.io"
             href: tutorials/building_2d_games/26_publish_to_itch/index.md
           - name: "27: Conclusion and Next Steps"
-<<<<<<< HEAD
-            href: tutorials/building_2d_games/27_conclusion/
+            href: tutorials/building_2d_games/27_conclusion/index.md
       - name: 2D Shaders
         href: tutorials/advanced/2d_shaders/
         items:
           - name: "01: Introduction"
-            href: tutorials/advanced/2d_shaders/01_introduction/
+            href: tutorials/advanced/2d_shaders/01_introduction/index.md
           - name: "02: Hot Reload"
-            href: tutorials/advanced/2d_shaders/02_hot_reload/
+            href: tutorials/advanced/2d_shaders/02_hot_reload/index.md
           - name: "03: The Material Class"
-            href: tutorials/advanced/2d_shaders/03_the_material_class/
+            href: tutorials/advanced/2d_shaders/03_the_material_class/index.md
           - name: "04: Debug UI"
-            href: tutorials/advanced/2d_shaders/04_debug_ui/
+            href: tutorials/advanced/2d_shaders/04_debug_ui/index.md
           - name: "05: Transition Effect"
-            href: tutorials/advanced/2d_shaders/05_transition_effect/
+            href: tutorials/advanced/2d_shaders/05_transition_effect/index.md
           - name: "06: Color Swap Effect"
-            href: tutorials/advanced/2d_shaders/06_color_swap_effect/
+            href: tutorials/advanced/2d_shaders/06_color_swap_effect/index.md
           - name: "07: Sprite Vertex Effect"
-            href: tutorials/advanced/2d_shaders/07_sprite_vertex_effect/
+            href: tutorials/advanced/2d_shaders/07_sprite_vertex_effect/index.md
           - name: "08: Light Effect"
-            href: tutorials/advanced/2d_shaders/08_light_effect/
+            href: tutorials/advanced/2d_shaders/08_light_effect/index.md
           - name: "09: Shadow Effect"
-            href: tutorials/advanced/2d_shaders/09_shadows_effect/
+            href: tutorials/advanced/2d_shaders/09_shadows_effect/index.md
           - name: "10: Next Steps"
-            href: tutorials/advanced/2d_shaders/10_next_steps/                                    
-=======
-            href: tutorials/building_2d_games/27_conclusion/index.md
->>>>>>> 10193092
+            href: tutorials/advanced/2d_shaders/10_next_steps/index.md                               
   - name: Console Access
     href: console_access.md
   - name: Help and Support
